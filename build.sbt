--- conflicted
+++ resolved
@@ -1,18 +1,10 @@
-<<<<<<< HEAD
 val releaseV = "1.0.0-SNAPSHOT"
-=======
-val releaseV = "0.4.2"
->>>>>>> d0c98fc1
 
 val scalaV = "2.11.7"
 
 scalaVersion := scalaV
 
-<<<<<<< HEAD
 val AkkaV = "2.4-M3"
-=======
-val AkkaV = "2.3.12"
->>>>>>> d0c98fc1
 
 val pomXtra = {
   <url>https://github.com/scullxbones/akka-persistence-mongo</url>
@@ -87,13 +79,9 @@
   .settings(commonSettings:_*)
   .settings(
     libraryDependencies ++= Seq(
-<<<<<<< HEAD
-      ("org.reactivemongo" %% "reactivemongo" % "0.11.5" % "provided")
+      ("org.reactivemongo" %% "reactivemongo" % "0.11.6" % "provided")
         .exclude("com.typesafe.akka","akka-actor_2.10")
         .exclude("com.typesafe.akka","akka-actor_2.11")
-=======
-      "org.reactivemongo" %% "reactivemongo" % "0.11.6" % "provided"
->>>>>>> d0c98fc1
     )
   )
 
